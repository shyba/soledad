--- conflicted
+++ resolved
@@ -12,11 +12,6 @@
     errors,
     query_parser,
     )
-<<<<<<< HEAD
-from leap.soledad.backends import sqlcipher
-from leap.soledad.backends.leap_backend import LeapDocument
-from leap.soledad import tests
-=======
 from u1db.backends.sqlite_backend import SQLitePartialExpandDatabase
 
 # soledad stuff.
@@ -105,7 +100,6 @@
 class SQLCipherWithConflictsTests(test_backends.LocalDatabaseWithConflictsTests):
     scenarios = SQLCIPHER_SCENARIOS
 
->>>>>>> 9a487e87
 
 class SQLCipherIndexTests(test_backends.DatabaseIndexTests):
     scenarios = SQLCIPHER_SCENARIOS
