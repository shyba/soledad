--- conflicted
+++ resolved
@@ -23,7 +23,6 @@
 from leap.soledad.client import _crypto
 from io import BytesIO
 from mock import Mock
-import mock
 
 
 class BlobTestCase(unittest.TestCase):
@@ -50,7 +49,6 @@
         fd, size = buf.close()
         assert fd.getvalue() == 'rosa de foc'
 
-    @defer.inlineCallbacks
     def test_blob_manager_encrypted_upload(self):
 
         @defer.inlineCallbacks
@@ -63,18 +61,9 @@
             assert decrypted.getvalue() == 'up and up'
             defer.returnValue(Mock(code=200))
 
-<<<<<<< HEAD
-        manager = BlobManager('', '', self.secret, self.secret, 'user')
-        doc_id, rev = self.doc_info.doc_id, self.doc_info.rev
-        fd = BytesIO('up and up')
-        with mock.patch('leap.soledad.client._blobs.treq.put') as mock_treq:
-            mock_treq.side_effect = _check_result
-            yield manager._encrypt_and_upload('blob_id', doc_id, rev, fd)
-=======
-        manager = _blobs.BlobManager(
+        manager = BlobManager(
             '', 'http://127.0.0.1/', self.secret, self.secret, 'user')
         doc_id, rev = self.doc_info.doc_id, self.doc_info.rev
         fd = BytesIO('up and up')
         manager._client.put = _check_result
-        return manager._encrypt_and_upload('blob_id', doc_id, rev, fd)
->>>>>>> aa3e06ce
+        return manager._encrypt_and_upload('blob_id', doc_id, rev, fd)