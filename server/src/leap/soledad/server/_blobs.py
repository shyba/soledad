# -*- coding: utf-8 -*-
# _blobs.py
# Copyright (C) 2017 LEAP
#
# This program is free software: you can redistribute it and/or modify
# it under the terms of the GNU General Public License as published by
# the Free Software Foundation, either version 3 of the License, or
# (at your option) any later version.
#
# This program is distributed in the hope that it will be useful,
# but WITHOUT ANY WARRANTY; without even the implied warranty of
# MERCHANTABILITY or FITNESS FOR A PARTICULAR PURPOSE. See the
# GNU General Public License for more details.
#
# You should have received a copy of the GNU General Public License
# along with this program. If not, see <http://www.gnu.org/licenses/>.

"""
Blobs Server implementation.

This is a very simplistic implementation for the time being.
Clients should be able to opt-in util the feature is complete.

A more performant BlobsBackend can (and should) be implemented for production
environments.
"""
import commands
import os
import base64

from twisted.logger import Logger
from twisted.web import static
from twisted.web import resource
from twisted.web.client import FileBodyProducer
from twisted.web.server import NOT_DONE_YET

from zope.interface import Interface, implementer


__all__ = ['BlobsResource']


logger = Logger()


# TODO some error handling needed
# [ ] sanitize path

# for the future:
# [ ] isolate user avatar in a safer way
# [ ] catch timeout in the server (and delete incomplete upload)
# [ ] chunking (should we do it on the client or on the server?)


class BlobAlreadyExists(Exception):
    pass


class IBlobsBackend(Interface):

    """
    An interface for a BlobsBackend.
    """

    def read_blob(user, blob_id, request):
        """
        Read blob with a given blob_id, and write it to the passed request.

        :returns: a deferred that fires upon finishing.
        """

    def tag_header(user, blob_id, request):
        """
        Adds a header 'Tag' with the last 20 bytes of the encoded file,
        which contains the tag.

        :returns: a deferred that fires upon finishing.
        """

    def write_blob(user, blob_id, request):
        """
        Write blob to the storage, reading it from the passed request.

        :returns: a deferred that fires upon finishing.
        """

    # other stuff for the API

    def delete_blob(user, blob_id):
        pass

    def get_blob_size(user, blob_id):
        pass

    def get_total_storage(user):
        pass


@implementer(IBlobsBackend)
class FilesystemBlobsBackend(object):

<<<<<<< HEAD
    def __init__(self, path='/tmp/blobs/', quota=200 * 1024):
        self.quota = quota
        self.path = path
=======
    quota = 200 * 1024  # in KB
>>>>>>> aa3e06ce

    def __init__(self, blobs_path):
        if not os.path.isdir(blobs_path):
            os.makedirs(blobs_path)
        self.path = blobs_path

    def tag_header(self, user, blob_id, request):
        with open(self._get_path(user, blob_id)) as doc_file:
                doc_file.seek(-16, 2)
                tag = base64.urlsafe_b64encode(doc_file.read())
                request.responseHeaders.setRawHeaders('Tag', [tag])

    def read_blob(self, user, blob_id, request):
<<<<<<< HEAD
        path = self._get_path(user, blob_id)
=======
        logger.info('reading blob: %s - %s' % (user, blob_id))
        path = self._get_path(user, blob_id)
        logger.debug('blob path: %s' % path)
>>>>>>> aa3e06ce
        _file = static.File(path, defaultType='application/octet-stream')
        return _file.render_GET(request)

    def write_blob(self, user, blob_id, request):
        path = self._get_path(user, blob_id)
<<<<<<< HEAD
        try:
            os.makedirs(os.path.split(path)[0])
        except:
            pass
=======
        logger.info('writing blob: %s - %s' % (user, blob_id))
>>>>>>> aa3e06ce
        if os.path.isfile(path):
            # XXX return some 5xx code
            raise BlobAlreadyExists()
        used = self.get_total_storage(user)
        if used > self.quota:
            logger.error("Error 507: Quota exceeded for user: %s" % user)
            request.setResponseCode(507)
            request.write('Quota Exceeded!')
            request.finish()
            return NOT_DONE_YET
<<<<<<< HEAD
        print "WRITE TO", path
=======
        try:
            os.makedirs(os.path.split(path)[0])
        except:
            pass
        logger.debug("writing blob: %s" % path)
>>>>>>> aa3e06ce
        fbp = FileBodyProducer(request.content)
        d = fbp.startProducing(open(path, 'wb'))
        d.addCallback(lambda _: request.finish())
        return NOT_DONE_YET

    def get_total_storage(self, user):
        return self._get_disk_usage(os.path.join(self.path, user))

    def delete_blob(user, blob_id):
        raise NotImplementedError

    def get_blob_size(user, blob_id):
        raise NotImplementedError

    def _get_disk_usage(self, start_path):
        if not os.path.isdir(start_path):
            return 0
        cmd = 'du -c %s | tail -n 1' % start_path
        size = commands.getoutput(cmd).split()[0]
        return int(size)

    def _get_path(self, user, blob_id):
        parts = [user]
        parts += [blob_id[0], blob_id[0:3], blob_id[0:6]]
        parts += [blob_id]
        return os.path.join(self.path, *parts)


class BlobsResource(resource.Resource):

    isLeaf = True

    # Allowed factory classes are defined here
    blobsFactoryClass = FilesystemBlobsBackend

    def __init__(self, blobs_path):
        # TODO pass the backend as configurable option
        """
        __init__(self, backend, opts={})
        factorykls = getattr(self, backend + 'Class')(**opts)
        self._handler = kls()
        """
        resource.Resource.__init__(self)
<<<<<<< HEAD
        self._blobs_path = blobs_path
=======
>>>>>>> aa3e06ce
        self._handler = self.blobsFactoryClass(blobs_path)
        assert IBlobsBackend.providedBy(self._handler)

    # TODO double check credentials, we can have then
    # under request.

    def render_GET(self, request):
        logger.info("http get: %s" % request.path)
        user, blob_id = request.postpath
        self._handler.tag_header(user, blob_id, request)
        return self._handler.read_blob(user, blob_id, request)

    def render_PUT(self, request):
        logger.info("http put: %s" % request.path)
        user, blob_id = request.postpath
        return self._handler.write_blob(user, blob_id, request)


if __name__ == '__main__':
    # A dummy blob server
    # curl -X PUT --data-binary @/tmp/book.pdf localhost:9000/user/someid
    # curl -X GET -o /dev/null localhost:9000/user/somerandomstring
    from twisted.python import log
    import sys
    log.startLogging(sys.stdout)

    from twisted.web.server import Site
    from twisted.internet import reactor

    # parse command line arguments
    import argparse

    parser = argparse.ArgumentParser()
    parser.add_argument('--port', default=9000, type=int)
    parser.add_argument('--path', default='/tmp/blobs/user')
    args = parser.parse_args()

    root = BlobsResource(args.path)
    # I picture somethink like
    # BlobsResource(backend="filesystem", backend_opts={'path': '/tmp/blobs'})

    factory = Site(root)
    reactor.listenTCP(args.port, factory)
    reactor.run()<|MERGE_RESOLUTION|>--- conflicted
+++ resolved
@@ -99,15 +99,8 @@
 @implementer(IBlobsBackend)
 class FilesystemBlobsBackend(object):
 
-<<<<<<< HEAD
-    def __init__(self, path='/tmp/blobs/', quota=200 * 1024):
+    def __init__(self, blobs_path='/tmp/blobs/', quota=200 * 1024):
         self.quota = quota
-        self.path = path
-=======
-    quota = 200 * 1024  # in KB
->>>>>>> aa3e06ce
-
-    def __init__(self, blobs_path):
         if not os.path.isdir(blobs_path):
             os.makedirs(blobs_path)
         self.path = blobs_path
@@ -119,26 +112,18 @@
                 request.responseHeaders.setRawHeaders('Tag', [tag])
 
     def read_blob(self, user, blob_id, request):
-<<<<<<< HEAD
-        path = self._get_path(user, blob_id)
-=======
         logger.info('reading blob: %s - %s' % (user, blob_id))
         path = self._get_path(user, blob_id)
         logger.debug('blob path: %s' % path)
->>>>>>> aa3e06ce
         _file = static.File(path, defaultType='application/octet-stream')
         return _file.render_GET(request)
 
     def write_blob(self, user, blob_id, request):
         path = self._get_path(user, blob_id)
-<<<<<<< HEAD
         try:
             os.makedirs(os.path.split(path)[0])
         except:
             pass
-=======
-        logger.info('writing blob: %s - %s' % (user, blob_id))
->>>>>>> aa3e06ce
         if os.path.isfile(path):
             # XXX return some 5xx code
             raise BlobAlreadyExists()
@@ -149,15 +134,7 @@
             request.write('Quota Exceeded!')
             request.finish()
             return NOT_DONE_YET
-<<<<<<< HEAD
-        print "WRITE TO", path
-=======
-        try:
-            os.makedirs(os.path.split(path)[0])
-        except:
-            pass
         logger.debug("writing blob: %s" % path)
->>>>>>> aa3e06ce
         fbp = FileBodyProducer(request.content)
         d = fbp.startProducing(open(path, 'wb'))
         d.addCallback(lambda _: request.finish())
@@ -201,10 +178,6 @@
         self._handler = kls()
         """
         resource.Resource.__init__(self)
-<<<<<<< HEAD
-        self._blobs_path = blobs_path
-=======
->>>>>>> aa3e06ce
         self._handler = self.blobsFactoryClass(blobs_path)
         assert IBlobsBackend.providedBy(self._handler)
 
